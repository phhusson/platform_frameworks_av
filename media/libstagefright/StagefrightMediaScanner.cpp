--- conflicted
+++ resolved
@@ -127,20 +127,11 @@
             || !strcasecmp(extension, ".rtttl")
             || !strcasecmp(extension, ".rtx")
             || !strcasecmp(extension, ".ota")) {
-<<<<<<< HEAD
         status_t status = HandleMIDI(path, &client);
         if (status != OK) {
             return status;
         }
-    } else if (mRetriever->setDataSource(path) == OK
-            && mRetriever->setMode(
-                METADATA_MODE_METADATA_RETRIEVAL_ONLY) == OK) {
-=======
-        return HandleMIDI(path, &client);
-    }
-
-    if (mRetriever->setDataSource(path) == OK) {
->>>>>>> 95304d54
+    } else if (mRetriever->setDataSource(path) == OK) {
         const char *value;
         if ((value = mRetriever->extractMetadata(
                         METADATA_KEY_MIMETYPE)) != NULL) {
