--- conflicted
+++ resolved
@@ -2288,12 +2288,12 @@
             return UNKNOWN_ERROR; // stop parsing after sidx
         }
 
-<<<<<<< HEAD
         case FOURCC('a', 'c', '-', '3'):
         {
             *offset += chunk_size;
             return parseAC3SampleEntry(data_offset);
-=======
+        }
+
         case FOURCC('f', 't', 'y', 'p'):
         {
             if (chunk_data_size < 8 || depth != 0) {
@@ -2324,7 +2324,6 @@
             *offset = stop_offset;
 
             break;
->>>>>>> 54276e95
         }
 
         default:
