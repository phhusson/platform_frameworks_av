--- conflicted
+++ resolved
@@ -159,17 +159,13 @@
     // any overlaps or gaps to prevent reconnection.
     status_t fetchFile(
             const char *url, sp<ABuffer> *out,
-<<<<<<< HEAD
             /* request/open a file starting at range_offset for range_length bytes */
             int64_t range_offset = 0, int64_t range_length = -1,
             /* download block size */
             uint32_t block_size = 0,
             /* reuse DataSource if doing partial fetch */
-            sp<DataSource> *source = NULL);
-=======
-            int64_t range_offset = 0, int64_t range_length = -1,
+            sp<DataSource> *source = NULL,
             String8 *actualUrl = NULL);
->>>>>>> aa0390b7
 
     sp<M3UParser> fetchPlaylist(
             const char *url, uint8_t *curPlaylistHash, bool *unchanged);
