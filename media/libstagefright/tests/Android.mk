--- conflicted
+++ resolved
@@ -27,13 +27,6 @@
 	liblog
 
 LOCAL_C_INCLUDES := \
-<<<<<<< HEAD
-=======
-	bionic \
-	bionic/libstdc++/include \
-	external/gtest/include \
-	external/stlport/stlport \
->>>>>>> 8b76b592
 	frameworks/av/media/libstagefright \
 	frameworks/av/media/libstagefright/include \
 	$(TOP)/frameworks/native/include/media/openmax \
@@ -44,6 +37,7 @@
 
 
 include $(CLEAR_VARS)
+LOCAL_ADDITIONAL_DEPENDENCIES := $(LOCAL_PATH)/Android.mk
 
 LOCAL_MODULE := Utils_test
 
@@ -59,23 +53,14 @@
 	libstagefright \
 	libstagefright_foundation \
 	libstagefright_omx \
-	libstlport \
-
-LOCAL_STATIC_LIBRARIES := \
-	libgtest \
-	libgtest_main \
 
 LOCAL_C_INCLUDES := \
-	bionic \
-	bionic/libstdc++/include \
-	external/gtest/include \
-	external/stlport/stlport \
 	frameworks/av/include \
 	frameworks/av/media/libstagefright \
 	frameworks/av/media/libstagefright/include \
 	$(TOP)/frameworks/native/include/media/openmax \
 
-include $(BUILD_EXECUTABLE)
+include $(BUILD_NATIVE_TEST)
 
 # Include subdirectory makefiles
 # ============================================================
