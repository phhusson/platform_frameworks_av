--- conflicted
+++ resolved
@@ -65,12 +65,8 @@
                                      const sp<DataSource> &source);
 
     static sp<MediaPlayerBase> createPlayer(player_type playerType,
-<<<<<<< HEAD
-                                            const sp<MediaPlayerBase::Listener> &listener,
-=======
                                             const wp<IMediaPlayer> &client,
                                             notify_callback_f notifyFunc,
->>>>>>> 18cd9b58
                                             pid_t pid);
 
     static void registerBuiltinFactories();
