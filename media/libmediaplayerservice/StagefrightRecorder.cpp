/*
 * Copyright (C) 2009 The Android Open Source Project
 *
 * Licensed under the Apache License, Version 2.0 (the "License");
 * you may not use this file except in compliance with the License.
 * You may obtain a copy of the License at
 *
 *      http://www.apache.org/licenses/LICENSE-2.0
 *
 * Unless required by applicable law or agreed to in writing, software
 * distributed under the License is distributed on an "AS IS" BASIS,
 * WITHOUT WARRANTIES OR CONDITIONS OF ANY KIND, either express or implied.
 * See the License for the specific language governing permissions and
 * limitations under the License.
 */

//#define LOG_NDEBUG 0
#define LOG_TAG "StagefrightRecorder"
#include <inttypes.h>
#include <utils/Log.h>

#include "WebmWriter.h"
#include "StagefrightRecorder.h"

#include <android/hardware/ICamera.h>

#include <binder/IPCThreadState.h>
#include <binder/IServiceManager.h>

#include <media/IMediaPlayerService.h>
#include <media/stagefright/foundation/ABuffer.h>
#include <media/stagefright/foundation/ADebug.h>
#include <media/stagefright/foundation/AMessage.h>
#include <media/stagefright/foundation/ALooper.h>
#include <media/stagefright/ACodec.h>
#include <media/stagefright/AudioSource.h>
#include <media/stagefright/AMRWriter.h>
#include <media/stagefright/AACWriter.h>
#include <media/stagefright/CameraSource.h>
#include <media/stagefright/CameraSourceTimeLapse.h>
#include <media/stagefright/MPEG2TSWriter.h>
#include <media/stagefright/MPEG4Writer.h>
#include <media/stagefright/MediaDefs.h>
#include <media/stagefright/MetaData.h>
#include <media/stagefright/MediaCodecSource.h>
#include <media/MediaProfiles.h>
#include <camera/CameraParameters.h>

#include <utils/Errors.h>
#include <sys/types.h>
#include <ctype.h>
#include <unistd.h>

#include <system/audio.h>

#include "ARTPWriter.h"

namespace android {

// To collect the encoder usage for the battery app
static void addBatteryData(uint32_t params) {
    sp<IBinder> binder =
        defaultServiceManager()->getService(String16("media.player"));
    sp<IMediaPlayerService> service = interface_cast<IMediaPlayerService>(binder);
    CHECK(service.get() != NULL);

    service->addBatteryData(params);
}


StagefrightRecorder::StagefrightRecorder(const String16 &opPackageName)
    : MediaRecorderBase(opPackageName),
      mWriter(NULL),
      mOutputFd(-1),
      mAudioSource(AUDIO_SOURCE_CNT),
      mVideoSource(VIDEO_SOURCE_LIST_END),
      mStarted(false) {

    ALOGV("Constructor");
    reset();
}

StagefrightRecorder::~StagefrightRecorder() {
    ALOGV("Destructor");
    stop();

    if (mLooper != NULL) {
        mLooper->stop();
    }
}

status_t StagefrightRecorder::init() {
    ALOGV("init");

    mLooper = new ALooper;
    mLooper->setName("recorder_looper");
    mLooper->start();

    return OK;
}

// The client side of mediaserver asks it to creat a SurfaceMediaSource
// and return a interface reference. The client side will use that
// while encoding GL Frames
sp<IGraphicBufferProducer> StagefrightRecorder::querySurfaceMediaSource() const {
    ALOGV("Get SurfaceMediaSource");
    return mGraphicBufferProducer;
}

status_t StagefrightRecorder::setAudioSource(audio_source_t as) {
    ALOGV("setAudioSource: %d", as);
    if (as < AUDIO_SOURCE_DEFAULT ||
        (as >= AUDIO_SOURCE_CNT && as != AUDIO_SOURCE_FM_TUNER)) {
        ALOGE("Invalid audio source: %d", as);
        return BAD_VALUE;
    }

    if (as == AUDIO_SOURCE_DEFAULT) {
        mAudioSource = AUDIO_SOURCE_MIC;
    } else {
        mAudioSource = as;
    }

    return OK;
}

status_t StagefrightRecorder::setVideoSource(video_source vs) {
    ALOGV("setVideoSource: %d", vs);
    if (vs < VIDEO_SOURCE_DEFAULT ||
        vs >= VIDEO_SOURCE_LIST_END) {
        ALOGE("Invalid video source: %d", vs);
        return BAD_VALUE;
    }

    if (vs == VIDEO_SOURCE_DEFAULT) {
        mVideoSource = VIDEO_SOURCE_CAMERA;
    } else {
        mVideoSource = vs;
    }

    return OK;
}

status_t StagefrightRecorder::setOutputFormat(output_format of) {
    ALOGV("setOutputFormat: %d", of);
    if (of < OUTPUT_FORMAT_DEFAULT ||
        of >= OUTPUT_FORMAT_LIST_END) {
        ALOGE("Invalid output format: %d", of);
        return BAD_VALUE;
    }

    if (of == OUTPUT_FORMAT_DEFAULT) {
        mOutputFormat = OUTPUT_FORMAT_THREE_GPP;
    } else {
        mOutputFormat = of;
    }

    return OK;
}

status_t StagefrightRecorder::setAudioEncoder(audio_encoder ae) {
    ALOGV("setAudioEncoder: %d", ae);
    if (ae < AUDIO_ENCODER_DEFAULT ||
        ae >= AUDIO_ENCODER_LIST_END) {
        ALOGE("Invalid audio encoder: %d", ae);
        return BAD_VALUE;
    }

    if (ae == AUDIO_ENCODER_DEFAULT) {
        mAudioEncoder = AUDIO_ENCODER_AMR_NB;
    } else {
        mAudioEncoder = ae;
    }

    return OK;
}

status_t StagefrightRecorder::setVideoEncoder(video_encoder ve) {
    ALOGV("setVideoEncoder: %d", ve);
    if (ve < VIDEO_ENCODER_DEFAULT ||
        ve >= VIDEO_ENCODER_LIST_END) {
        ALOGE("Invalid video encoder: %d", ve);
        return BAD_VALUE;
    }

    mVideoEncoder = ve;

    return OK;
}

status_t StagefrightRecorder::setVideoSize(int width, int height) {
    ALOGV("setVideoSize: %dx%d", width, height);
    if (width <= 0 || height <= 0) {
        ALOGE("Invalid video size: %dx%d", width, height);
        return BAD_VALUE;
    }

    // Additional check on the dimension will be performed later
    mVideoWidth = width;
    mVideoHeight = height;

    return OK;
}

status_t StagefrightRecorder::setVideoFrameRate(int frames_per_second) {
    ALOGV("setVideoFrameRate: %d", frames_per_second);
    if ((frames_per_second <= 0 && frames_per_second != -1) ||
        frames_per_second > kMaxHighSpeedFps) {
        ALOGE("Invalid video frame rate: %d", frames_per_second);
        return BAD_VALUE;
    }

    // Additional check on the frame rate will be performed later
    mFrameRate = frames_per_second;

    return OK;
}

status_t StagefrightRecorder::setCamera(const sp<hardware::ICamera> &camera,
                                        const sp<ICameraRecordingProxy> &proxy) {
    ALOGV("setCamera");
    if (camera == 0) {
        ALOGE("camera is NULL");
        return BAD_VALUE;
    }
    if (proxy == 0) {
        ALOGE("camera proxy is NULL");
        return BAD_VALUE;
    }

    mCamera = camera;
    mCameraProxy = proxy;
    return OK;
}

status_t StagefrightRecorder::setPreviewSurface(const sp<IGraphicBufferProducer> &surface) {
    ALOGV("setPreviewSurface: %p", surface.get());
    mPreviewSurface = surface;

    return OK;
}

status_t StagefrightRecorder::setInputSurface(
        const sp<IGraphicBufferConsumer>& surface) {
    mPersistentSurface = surface;

    return OK;
}

status_t StagefrightRecorder::setOutputFile(int fd, int64_t offset, int64_t length) {
    ALOGV("setOutputFile: %d, %lld, %lld", fd, (long long)offset, (long long)length);
    // These don't make any sense, do they?
    CHECK_EQ(offset, 0ll);
    CHECK_EQ(length, 0ll);

    if (fd < 0) {
        ALOGE("Invalid file descriptor: %d", fd);
        return -EBADF;
    }

    // start with a clean, empty file
    ftruncate(fd, 0);

    if (mOutputFd >= 0) {
        ::close(mOutputFd);
    }
    mOutputFd = dup(fd);

    return OK;
}

// Attempt to parse an float literal optionally surrounded by whitespace,
// returns true on success, false otherwise.
static bool safe_strtof(const char *s, float *val) {
    char *end;

    // It is lame, but according to man page, we have to set errno to 0
    // before calling strtof().
    errno = 0;
    *val = strtof(s, &end);

    if (end == s || errno == ERANGE) {
        return false;
    }

    // Skip trailing whitespace
    while (isspace(*end)) {
        ++end;
    }

    // For a successful return, the string must contain nothing but a valid
    // float literal optionally surrounded by whitespace.

    return *end == '\0';
}

// Attempt to parse an int64 literal optionally surrounded by whitespace,
// returns true on success, false otherwise.
static bool safe_strtoi64(const char *s, int64_t *val) {
    char *end;

    // It is lame, but according to man page, we have to set errno to 0
    // before calling strtoll().
    errno = 0;
    *val = strtoll(s, &end, 10);

    if (end == s || errno == ERANGE) {
        return false;
    }

    // Skip trailing whitespace
    while (isspace(*end)) {
        ++end;
    }

    // For a successful return, the string must contain nothing but a valid
    // int64 literal optionally surrounded by whitespace.

    return *end == '\0';
}

// Return true if the value is in [0, 0x007FFFFFFF]
static bool safe_strtoi32(const char *s, int32_t *val) {
    int64_t temp;
    if (safe_strtoi64(s, &temp)) {
        if (temp >= 0 && temp <= 0x007FFFFFFF) {
            *val = static_cast<int32_t>(temp);
            return true;
        }
    }
    return false;
}

// Trim both leading and trailing whitespace from the given string.
static void TrimString(String8 *s) {
    size_t num_bytes = s->bytes();
    const char *data = s->string();

    size_t leading_space = 0;
    while (leading_space < num_bytes && isspace(data[leading_space])) {
        ++leading_space;
    }

    size_t i = num_bytes;
    while (i > leading_space && isspace(data[i - 1])) {
        --i;
    }

    s->setTo(String8(&data[leading_space], i - leading_space));
}

status_t StagefrightRecorder::setParamAudioSamplingRate(int32_t sampleRate) {
    ALOGV("setParamAudioSamplingRate: %d", sampleRate);
    if (sampleRate <= 0) {
        ALOGE("Invalid audio sampling rate: %d", sampleRate);
        return BAD_VALUE;
    }

    // Additional check on the sample rate will be performed later.
    mSampleRate = sampleRate;
    return OK;
}

status_t StagefrightRecorder::setParamAudioNumberOfChannels(int32_t channels) {
    ALOGV("setParamAudioNumberOfChannels: %d", channels);
    if (channels <= 0 || channels >= 3) {
        ALOGE("Invalid number of audio channels: %d", channels);
        return BAD_VALUE;
    }

    // Additional check on the number of channels will be performed later.
    mAudioChannels = channels;
    return OK;
}

status_t StagefrightRecorder::setParamAudioEncodingBitRate(int32_t bitRate) {
    ALOGV("setParamAudioEncodingBitRate: %d", bitRate);
    if (bitRate <= 0) {
        ALOGE("Invalid audio encoding bit rate: %d", bitRate);
        return BAD_VALUE;
    }

    // The target bit rate may not be exactly the same as the requested.
    // It depends on many factors, such as rate control, and the bit rate
    // range that a specific encoder supports. The mismatch between the
    // the target and requested bit rate will NOT be treated as an error.
    mAudioBitRate = bitRate;
    return OK;
}

status_t StagefrightRecorder::setParamVideoEncodingBitRate(int32_t bitRate) {
    ALOGV("setParamVideoEncodingBitRate: %d", bitRate);
    if (bitRate <= 0) {
        ALOGE("Invalid video encoding bit rate: %d", bitRate);
        return BAD_VALUE;
    }

    // The target bit rate may not be exactly the same as the requested.
    // It depends on many factors, such as rate control, and the bit rate
    // range that a specific encoder supports. The mismatch between the
    // the target and requested bit rate will NOT be treated as an error.
    mVideoBitRate = bitRate;
    return OK;
}

// Always rotate clockwise, and only support 0, 90, 180 and 270 for now.
status_t StagefrightRecorder::setParamVideoRotation(int32_t degrees) {
    ALOGV("setParamVideoRotation: %d", degrees);
    if (degrees < 0 || degrees % 90 != 0) {
        ALOGE("Unsupported video rotation angle: %d", degrees);
        return BAD_VALUE;
    }
    mRotationDegrees = degrees % 360;
    return OK;
}

status_t StagefrightRecorder::setParamMaxFileDurationUs(int64_t timeUs) {
    ALOGV("setParamMaxFileDurationUs: %lld us", (long long)timeUs);

    // This is meant for backward compatibility for MediaRecorder.java
    if (timeUs <= 0) {
        ALOGW("Max file duration is not positive: %lld us. Disabling duration limit.",
                (long long)timeUs);
        timeUs = 0; // Disable the duration limit for zero or negative values.
    } else if (timeUs <= 100000LL) {  // XXX: 100 milli-seconds
        ALOGE("Max file duration is too short: %lld us", (long long)timeUs);
        return BAD_VALUE;
    }

    if (timeUs <= 15 * 1000000LL) {
        ALOGW("Target duration (%lld us) too short to be respected", (long long)timeUs);
    }
    mMaxFileDurationUs = timeUs;
    return OK;
}

status_t StagefrightRecorder::setParamMaxFileSizeBytes(int64_t bytes) {
    ALOGV("setParamMaxFileSizeBytes: %lld bytes", (long long)bytes);

    // This is meant for backward compatibility for MediaRecorder.java
    if (bytes <= 0) {
        ALOGW("Max file size is not positive: %lld bytes. "
             "Disabling file size limit.", (long long)bytes);
        bytes = 0; // Disable the file size limit for zero or negative values.
    } else if (bytes <= 1024) {  // XXX: 1 kB
        ALOGE("Max file size is too small: %lld bytes", (long long)bytes);
        return BAD_VALUE;
    }

    if (bytes <= 100 * 1024) {
        ALOGW("Target file size (%lld bytes) is too small to be respected", (long long)bytes);
    }

    mMaxFileSizeBytes = bytes;
    return OK;
}

status_t StagefrightRecorder::setParamInterleaveDuration(int32_t durationUs) {
    ALOGV("setParamInterleaveDuration: %d", durationUs);
    if (durationUs <= 500000) {           //  500 ms
        // If interleave duration is too small, it is very inefficient to do
        // interleaving since the metadata overhead will count for a significant
        // portion of the saved contents
        ALOGE("Audio/video interleave duration is too small: %d us", durationUs);
        return BAD_VALUE;
    } else if (durationUs >= 10000000) {  // 10 seconds
        // If interleaving duration is too large, it can cause the recording
        // session to use too much memory since we have to save the output
        // data before we write them out
        ALOGE("Audio/video interleave duration is too large: %d us", durationUs);
        return BAD_VALUE;
    }
    mInterleaveDurationUs = durationUs;
    return OK;
}

// If seconds <  0, only the first frame is I frame, and rest are all P frames
// If seconds == 0, all frames are encoded as I frames. No P frames
// If seconds >  0, it is the time spacing (seconds) between 2 neighboring I frames
status_t StagefrightRecorder::setParamVideoIFramesInterval(int32_t seconds) {
    ALOGV("setParamVideoIFramesInterval: %d seconds", seconds);
    mIFramesIntervalSec = seconds;
    return OK;
}

status_t StagefrightRecorder::setParam64BitFileOffset(bool use64Bit) {
    ALOGV("setParam64BitFileOffset: %s",
        use64Bit? "use 64 bit file offset": "use 32 bit file offset");
    mUse64BitFileOffset = use64Bit;
    return OK;
}

status_t StagefrightRecorder::setParamVideoCameraId(int32_t cameraId) {
    ALOGV("setParamVideoCameraId: %d", cameraId);
    if (cameraId < 0) {
        return BAD_VALUE;
    }
    mCameraId = cameraId;
    return OK;
}

status_t StagefrightRecorder::setParamTrackTimeStatus(int64_t timeDurationUs) {
    ALOGV("setParamTrackTimeStatus: %lld", (long long)timeDurationUs);
    if (timeDurationUs < 20000) {  // Infeasible if shorter than 20 ms?
        ALOGE("Tracking time duration too short: %lld us", (long long)timeDurationUs);
        return BAD_VALUE;
    }
    mTrackEveryTimeDurationUs = timeDurationUs;
    return OK;
}

status_t StagefrightRecorder::setParamVideoEncoderProfile(int32_t profile) {
    ALOGV("setParamVideoEncoderProfile: %d", profile);

    // Additional check will be done later when we load the encoder.
    // For now, we are accepting values defined in OpenMAX IL.
    mVideoEncoderProfile = profile;
    return OK;
}

status_t StagefrightRecorder::setParamVideoEncoderLevel(int32_t level) {
    ALOGV("setParamVideoEncoderLevel: %d", level);

    // Additional check will be done later when we load the encoder.
    // For now, we are accepting values defined in OpenMAX IL.
    mVideoEncoderLevel = level;
    return OK;
}

status_t StagefrightRecorder::setParamMovieTimeScale(int32_t timeScale) {
    ALOGV("setParamMovieTimeScale: %d", timeScale);

    // The range is set to be the same as the audio's time scale range
    // since audio's time scale has a wider range.
    if (timeScale < 600 || timeScale > 96000) {
        ALOGE("Time scale (%d) for movie is out of range [600, 96000]", timeScale);
        return BAD_VALUE;
    }
    mMovieTimeScale = timeScale;
    return OK;
}

status_t StagefrightRecorder::setParamVideoTimeScale(int32_t timeScale) {
    ALOGV("setParamVideoTimeScale: %d", timeScale);

    // 60000 is chosen to make sure that each video frame from a 60-fps
    // video has 1000 ticks.
    if (timeScale < 600 || timeScale > 60000) {
        ALOGE("Time scale (%d) for video is out of range [600, 60000]", timeScale);
        return BAD_VALUE;
    }
    mVideoTimeScale = timeScale;
    return OK;
}

status_t StagefrightRecorder::setParamAudioTimeScale(int32_t timeScale) {
    ALOGV("setParamAudioTimeScale: %d", timeScale);

    // 96000 Hz is the highest sampling rate support in AAC.
    if (timeScale < 600 || timeScale > 96000) {
        ALOGE("Time scale (%d) for audio is out of range [600, 96000]", timeScale);
        return BAD_VALUE;
    }
    mAudioTimeScale = timeScale;
    return OK;
}

status_t StagefrightRecorder::setParamCaptureFpsEnable(int32_t captureFpsEnable) {
    ALOGV("setParamCaptureFpsEnable: %d", captureFpsEnable);

    if(captureFpsEnable == 0) {
        mCaptureFpsEnable = false;
    } else if (captureFpsEnable == 1) {
        mCaptureFpsEnable = true;
    } else {
        return BAD_VALUE;
    }
    return OK;
}

status_t StagefrightRecorder::setParamCaptureFps(float fps) {
    ALOGV("setParamCaptureFps: %.2f", fps);

    int64_t timeUs = (int64_t) (1000000.0 / fps + 0.5f);

    // Not allowing time more than a day
    if (timeUs <= 0 || timeUs > 86400*1E6) {
        ALOGE("Time between frame capture (%lld) is out of range [0, 1 Day]", (long long)timeUs);
        return BAD_VALUE;
    }

    mCaptureFps = fps;
    mTimeBetweenCaptureUs = timeUs;
    return OK;
}

status_t StagefrightRecorder::setParamGeoDataLongitude(
    int64_t longitudex10000) {

    if (longitudex10000 > 1800000 || longitudex10000 < -1800000) {
        return BAD_VALUE;
    }
    mLongitudex10000 = longitudex10000;
    return OK;
}

status_t StagefrightRecorder::setParamGeoDataLatitude(
    int64_t latitudex10000) {

    if (latitudex10000 > 900000 || latitudex10000 < -900000) {
        return BAD_VALUE;
    }
    mLatitudex10000 = latitudex10000;
    return OK;
}

status_t StagefrightRecorder::setParameter(
        const String8 &key, const String8 &value) {
    ALOGV("setParameter: key (%s) => value (%s)", key.string(), value.string());
    if (key == "max-duration") {
        int64_t max_duration_ms;
        if (safe_strtoi64(value.string(), &max_duration_ms)) {
            return setParamMaxFileDurationUs(1000LL * max_duration_ms);
        }
    } else if (key == "max-filesize") {
        int64_t max_filesize_bytes;
        if (safe_strtoi64(value.string(), &max_filesize_bytes)) {
            return setParamMaxFileSizeBytes(max_filesize_bytes);
        }
    } else if (key == "interleave-duration-us") {
        int32_t durationUs;
        if (safe_strtoi32(value.string(), &durationUs)) {
            return setParamInterleaveDuration(durationUs);
        }
    } else if (key == "param-movie-time-scale") {
        int32_t timeScale;
        if (safe_strtoi32(value.string(), &timeScale)) {
            return setParamMovieTimeScale(timeScale);
        }
    } else if (key == "param-use-64bit-offset") {
        int32_t use64BitOffset;
        if (safe_strtoi32(value.string(), &use64BitOffset)) {
            return setParam64BitFileOffset(use64BitOffset != 0);
        }
    } else if (key == "param-geotag-longitude") {
        int64_t longitudex10000;
        if (safe_strtoi64(value.string(), &longitudex10000)) {
            return setParamGeoDataLongitude(longitudex10000);
        }
    } else if (key == "param-geotag-latitude") {
        int64_t latitudex10000;
        if (safe_strtoi64(value.string(), &latitudex10000)) {
            return setParamGeoDataLatitude(latitudex10000);
        }
    } else if (key == "param-track-time-status") {
        int64_t timeDurationUs;
        if (safe_strtoi64(value.string(), &timeDurationUs)) {
            return setParamTrackTimeStatus(timeDurationUs);
        }
    } else if (key == "audio-param-sampling-rate") {
        int32_t sampling_rate;
        if (safe_strtoi32(value.string(), &sampling_rate)) {
            return setParamAudioSamplingRate(sampling_rate);
        }
    } else if (key == "audio-param-number-of-channels") {
        int32_t number_of_channels;
        if (safe_strtoi32(value.string(), &number_of_channels)) {
            return setParamAudioNumberOfChannels(number_of_channels);
        }
    } else if (key == "audio-param-encoding-bitrate") {
        int32_t audio_bitrate;
        if (safe_strtoi32(value.string(), &audio_bitrate)) {
            return setParamAudioEncodingBitRate(audio_bitrate);
        }
    } else if (key == "audio-param-time-scale") {
        int32_t timeScale;
        if (safe_strtoi32(value.string(), &timeScale)) {
            return setParamAudioTimeScale(timeScale);
        }
    } else if (key == "video-param-encoding-bitrate") {
        int32_t video_bitrate;
        if (safe_strtoi32(value.string(), &video_bitrate)) {
            return setParamVideoEncodingBitRate(video_bitrate);
        }
    } else if (key == "video-param-rotation-angle-degrees") {
        int32_t degrees;
        if (safe_strtoi32(value.string(), &degrees)) {
            return setParamVideoRotation(degrees);
        }
    } else if (key == "video-param-i-frames-interval") {
        int32_t seconds;
        if (safe_strtoi32(value.string(), &seconds)) {
            return setParamVideoIFramesInterval(seconds);
        }
    } else if (key == "video-param-encoder-profile") {
        int32_t profile;
        if (safe_strtoi32(value.string(), &profile)) {
            return setParamVideoEncoderProfile(profile);
        }
    } else if (key == "video-param-encoder-level") {
        int32_t level;
        if (safe_strtoi32(value.string(), &level)) {
            return setParamVideoEncoderLevel(level);
        }
    } else if (key == "video-param-camera-id") {
        int32_t cameraId;
        if (safe_strtoi32(value.string(), &cameraId)) {
            return setParamVideoCameraId(cameraId);
        }
    } else if (key == "video-param-time-scale") {
        int32_t timeScale;
        if (safe_strtoi32(value.string(), &timeScale)) {
            return setParamVideoTimeScale(timeScale);
        }
    } else if (key == "time-lapse-enable") {
        int32_t captureFpsEnable;
        if (safe_strtoi32(value.string(), &captureFpsEnable)) {
            return setParamCaptureFpsEnable(captureFpsEnable);
        }
    } else if (key == "time-lapse-fps") {
        float fps;
        if (safe_strtof(value.string(), &fps)) {
            return setParamCaptureFps(fps);
        }
    } else {
        ALOGE("setParameter: failed to find key %s", key.string());
    }
    return BAD_VALUE;
}

status_t StagefrightRecorder::setParameters(const String8 &params) {
    ALOGV("setParameters: %s", params.string());
    const char *cparams = params.string();
    const char *key_start = cparams;
    for (;;) {
        const char *equal_pos = strchr(key_start, '=');
        if (equal_pos == NULL) {
            ALOGE("Parameters %s miss a value", cparams);
            return BAD_VALUE;
        }
        String8 key(key_start, equal_pos - key_start);
        TrimString(&key);
        if (key.length() == 0) {
            ALOGE("Parameters %s contains an empty key", cparams);
            return BAD_VALUE;
        }
        const char *value_start = equal_pos + 1;
        const char *semicolon_pos = strchr(value_start, ';');
        String8 value;
        if (semicolon_pos == NULL) {
            value.setTo(value_start);
        } else {
            value.setTo(value_start, semicolon_pos - value_start);
        }
        if (setParameter(key, value) != OK) {
            return BAD_VALUE;
        }
        if (semicolon_pos == NULL) {
            break;  // Reaches the end
        }
        key_start = semicolon_pos + 1;
    }
    return OK;
}

status_t StagefrightRecorder::setListener(const sp<IMediaRecorderClient> &listener) {
    mListener = listener;

    return OK;
}

status_t StagefrightRecorder::setClientName(const String16& clientName) {
    mClientName = clientName;

    return OK;
}

status_t StagefrightRecorder::prepareInternal() {
    ALOGV("prepare");
    if (mOutputFd < 0) {
        ALOGE("Output file descriptor is invalid");
        return INVALID_OPERATION;
    }

    // Get UID and PID here for permission checking
    mClientUid = IPCThreadState::self()->getCallingUid();
    mClientPid = IPCThreadState::self()->getCallingPid();

    status_t status = OK;

    switch (mOutputFormat) {
        case OUTPUT_FORMAT_DEFAULT:
        case OUTPUT_FORMAT_THREE_GPP:
        case OUTPUT_FORMAT_MPEG_4:
        case OUTPUT_FORMAT_WEBM:
            status = setupMPEG4orWEBMRecording();
            break;

        case OUTPUT_FORMAT_AMR_NB:
        case OUTPUT_FORMAT_AMR_WB:
            status = setupAMRRecording();
            break;

        case OUTPUT_FORMAT_AAC_ADIF:
        case OUTPUT_FORMAT_AAC_ADTS:
            status = setupAACRecording();
            break;

        case OUTPUT_FORMAT_RTP_AVP:
            status = setupRTPRecording();
            break;

        case OUTPUT_FORMAT_MPEG2TS:
            status = setupMPEG2TSRecording();
            break;

        default:
            ALOGE("Unsupported output file format: %d", mOutputFormat);
            status = UNKNOWN_ERROR;
            break;
    }

    return status;
}

status_t StagefrightRecorder::prepare() {
    if (mVideoSource == VIDEO_SOURCE_SURFACE) {
        return prepareInternal();
    }
    return OK;
}

status_t StagefrightRecorder::start() {
    ALOGV("start");
    if (mOutputFd < 0) {
        ALOGE("Output file descriptor is invalid");
        return INVALID_OPERATION;
    }

    status_t status = OK;

    if (mVideoSource != VIDEO_SOURCE_SURFACE) {
        status = prepareInternal();
        if (status != OK) {
            return status;
        }
    }

    if (mWriter == NULL) {
        ALOGE("File writer is not avaialble");
        return UNKNOWN_ERROR;
    }

    switch (mOutputFormat) {
        case OUTPUT_FORMAT_DEFAULT:
        case OUTPUT_FORMAT_THREE_GPP:
        case OUTPUT_FORMAT_MPEG_4:
        case OUTPUT_FORMAT_WEBM:
        {
            bool isMPEG4 = true;
            if (mOutputFormat == OUTPUT_FORMAT_WEBM) {
                isMPEG4 = false;
            }
            sp<MetaData> meta = new MetaData;
            setupMPEG4orWEBMMetaData(&meta);
            status = mWriter->start(meta.get());
            break;
        }

        case OUTPUT_FORMAT_AMR_NB:
        case OUTPUT_FORMAT_AMR_WB:
        case OUTPUT_FORMAT_AAC_ADIF:
        case OUTPUT_FORMAT_AAC_ADTS:
        case OUTPUT_FORMAT_RTP_AVP:
        case OUTPUT_FORMAT_MPEG2TS:
        {
            status = mWriter->start();
            break;
        }

        default:
        {
            ALOGE("Unsupported output file format: %d", mOutputFormat);
            status = UNKNOWN_ERROR;
            break;
        }
    }

    if (status != OK) {
        mWriter.clear();
        mWriter = NULL;
    }

    if ((status == OK) && (!mStarted)) {
        mStarted = true;

        uint32_t params = IMediaPlayerService::kBatteryDataCodecStarted;
        if (mAudioSource != AUDIO_SOURCE_CNT) {
            params |= IMediaPlayerService::kBatteryDataTrackAudio;
        }
        if (mVideoSource != VIDEO_SOURCE_LIST_END) {
            params |= IMediaPlayerService::kBatteryDataTrackVideo;
        }

        addBatteryData(params);
    }

    return status;
}

sp<MediaCodecSource> StagefrightRecorder::createAudioSource() {
    int32_t sourceSampleRate = mSampleRate;

    if (mCaptureFpsEnable && mCaptureFps >= mFrameRate) {
        // Upscale the sample rate for slow motion recording.
        // Fail audio source creation if source sample rate is too high, as it could
        // cause out-of-memory due to large input buffer size. And audio recording
        // probably doesn't make sense in the scenario, since the slow-down factor
        // is probably huge (eg. mSampleRate=48K, mCaptureFps=240, mFrameRate=1).
        const static int32_t SAMPLE_RATE_HZ_MAX = 192000;
        sourceSampleRate =
                (mSampleRate * mCaptureFps + mFrameRate / 2) / mFrameRate;
        if (sourceSampleRate < mSampleRate || sourceSampleRate > SAMPLE_RATE_HZ_MAX) {
            ALOGE("source sample rate out of range! "
                    "(mSampleRate %d, mCaptureFps %.2f, mFrameRate %d",
                    mSampleRate, mCaptureFps, mFrameRate);
            return NULL;
        }
    }

    sp<AudioSource> audioSource =
        new AudioSource(
                mAudioSource,
                mOpPackageName,
                sourceSampleRate,
                mAudioChannels,
                mSampleRate,
                mClientUid,
                mClientPid);

    status_t err = audioSource->initCheck();

    if (err != OK) {
        ALOGE("audio source is not initialized");
        return NULL;
    }

    sp<AMessage> format = new AMessage;
    switch (mAudioEncoder) {
        case AUDIO_ENCODER_AMR_NB:
        case AUDIO_ENCODER_DEFAULT:
            format->setString("mime", MEDIA_MIMETYPE_AUDIO_AMR_NB);
            break;
        case AUDIO_ENCODER_AMR_WB:
            format->setString("mime", MEDIA_MIMETYPE_AUDIO_AMR_WB);
            break;
        case AUDIO_ENCODER_AAC:
            format->setString("mime", MEDIA_MIMETYPE_AUDIO_AAC);
            format->setInt32("aac-profile", OMX_AUDIO_AACObjectLC);
            break;
        case AUDIO_ENCODER_HE_AAC:
            format->setString("mime", MEDIA_MIMETYPE_AUDIO_AAC);
            format->setInt32("aac-profile", OMX_AUDIO_AACObjectHE);
            break;
        case AUDIO_ENCODER_AAC_ELD:
            format->setString("mime", MEDIA_MIMETYPE_AUDIO_AAC);
            format->setInt32("aac-profile", OMX_AUDIO_AACObjectELD);
            break;

        default:
            ALOGE("Unknown audio encoder: %d", mAudioEncoder);
            return NULL;
    }

    int32_t maxInputSize;
    CHECK(audioSource->getFormat()->findInt32(
                kKeyMaxInputSize, &maxInputSize));

    format->setInt32("max-input-size", maxInputSize);
    format->setInt32("channel-count", mAudioChannels);
    format->setInt32("sample-rate", mSampleRate);
    format->setInt32("bitrate", mAudioBitRate);
    if (mAudioTimeScale > 0) {
        format->setInt32("time-scale", mAudioTimeScale);
    }
    format->setInt32("priority", 0 /* realtime */);

    sp<MediaCodecSource> audioEncoder =
            MediaCodecSource::Create(mLooper, format, audioSource);
    mAudioSourceNode = audioSource;

    if (audioEncoder == NULL) {
        ALOGE("Failed to create audio encoder");
    }

    return audioEncoder;
}

status_t StagefrightRecorder::setupAACRecording() {
    // FIXME:
    // Add support for OUTPUT_FORMAT_AAC_ADIF
    CHECK_EQ(mOutputFormat, OUTPUT_FORMAT_AAC_ADTS);

    CHECK(mAudioEncoder == AUDIO_ENCODER_AAC ||
          mAudioEncoder == AUDIO_ENCODER_HE_AAC ||
          mAudioEncoder == AUDIO_ENCODER_AAC_ELD);
    CHECK(mAudioSource != AUDIO_SOURCE_CNT);

    mWriter = new AACWriter(mOutputFd);
    return setupRawAudioRecording();
}

status_t StagefrightRecorder::setupAMRRecording() {
    CHECK(mOutputFormat == OUTPUT_FORMAT_AMR_NB ||
          mOutputFormat == OUTPUT_FORMAT_AMR_WB);

    if (mOutputFormat == OUTPUT_FORMAT_AMR_NB) {
        if (mAudioEncoder != AUDIO_ENCODER_DEFAULT &&
            mAudioEncoder != AUDIO_ENCODER_AMR_NB) {
            ALOGE("Invalid encoder %d used for AMRNB recording",
                    mAudioEncoder);
            return BAD_VALUE;
        }
    } else {  // mOutputFormat must be OUTPUT_FORMAT_AMR_WB
        if (mAudioEncoder != AUDIO_ENCODER_AMR_WB) {
            ALOGE("Invlaid encoder %d used for AMRWB recording",
                    mAudioEncoder);
            return BAD_VALUE;
        }
    }

    mWriter = new AMRWriter(mOutputFd);
    return setupRawAudioRecording();
}

status_t StagefrightRecorder::setupRawAudioRecording() {
    if (mAudioSource >= AUDIO_SOURCE_CNT && mAudioSource != AUDIO_SOURCE_FM_TUNER) {
        ALOGE("Invalid audio source: %d", mAudioSource);
        return BAD_VALUE;
    }

    status_t status = BAD_VALUE;
    if (OK != (status = checkAudioEncoderCapabilities())) {
        return status;
    }

    sp<MediaCodecSource> audioEncoder = createAudioSource();
    if (audioEncoder == NULL) {
        return UNKNOWN_ERROR;
    }

    CHECK(mWriter != 0);
    mWriter->addSource(audioEncoder);
    mAudioEncoderSource = audioEncoder;

    if (mMaxFileDurationUs != 0) {
        mWriter->setMaxFileDuration(mMaxFileDurationUs);
    }
    if (mMaxFileSizeBytes != 0) {
        mWriter->setMaxFileSize(mMaxFileSizeBytes);
    }
    mWriter->setListener(mListener);

    return OK;
}

status_t StagefrightRecorder::setupRTPRecording() {
    CHECK_EQ(mOutputFormat, OUTPUT_FORMAT_RTP_AVP);

    if ((mAudioSource != AUDIO_SOURCE_CNT
                && mVideoSource != VIDEO_SOURCE_LIST_END)
            || (mAudioSource == AUDIO_SOURCE_CNT
                && mVideoSource == VIDEO_SOURCE_LIST_END)) {
        // Must have exactly one source.
        return BAD_VALUE;
    }

    if (mOutputFd < 0) {
        return BAD_VALUE;
    }

    sp<MediaCodecSource> source;

    if (mAudioSource != AUDIO_SOURCE_CNT) {
        source = createAudioSource();
        mAudioEncoderSource = source;
    } else {
        setDefaultVideoEncoderIfNecessary();

        sp<MediaSource> mediaSource;
        status_t err = setupMediaSource(&mediaSource);
        if (err != OK) {
            return err;
        }

        err = setupVideoEncoder(mediaSource, &source);
        if (err != OK) {
            return err;
        }
        mVideoEncoderSource = source;
    }

    mWriter = new ARTPWriter(mOutputFd);
    mWriter->addSource(source);
    mWriter->setListener(mListener);

    return OK;
}

status_t StagefrightRecorder::setupMPEG2TSRecording() {
    CHECK_EQ(mOutputFormat, OUTPUT_FORMAT_MPEG2TS);

    sp<MediaWriter> writer = new MPEG2TSWriter(mOutputFd);

    if (mAudioSource != AUDIO_SOURCE_CNT) {
        if (mAudioEncoder != AUDIO_ENCODER_AAC &&
            mAudioEncoder != AUDIO_ENCODER_HE_AAC &&
            mAudioEncoder != AUDIO_ENCODER_AAC_ELD) {
            return ERROR_UNSUPPORTED;
        }

        status_t err = setupAudioEncoder(writer);

        if (err != OK) {
            return err;
        }
    }

    if (mVideoSource < VIDEO_SOURCE_LIST_END) {
        if (mVideoEncoder != VIDEO_ENCODER_H264) {
            ALOGE("MPEG2TS recording only supports H.264 encoding!");
            return ERROR_UNSUPPORTED;
        }

        sp<MediaSource> mediaSource;
        status_t err = setupMediaSource(&mediaSource);
        if (err != OK) {
            return err;
        }

        sp<MediaCodecSource> encoder;
        err = setupVideoEncoder(mediaSource, &encoder);

        if (err != OK) {
            return err;
        }

        writer->addSource(encoder);
        mVideoEncoderSource = encoder;
    }

    if (mMaxFileDurationUs != 0) {
        writer->setMaxFileDuration(mMaxFileDurationUs);
    }

    if (mMaxFileSizeBytes != 0) {
        writer->setMaxFileSize(mMaxFileSizeBytes);
    }

    mWriter = writer;

    return OK;
}

void StagefrightRecorder::clipVideoFrameRate() {
    ALOGV("clipVideoFrameRate: encoder %d", mVideoEncoder);
    if (mFrameRate == -1) {
        mFrameRate = mEncoderProfiles->getCamcorderProfileParamByName(
                "vid.fps", mCameraId, CAMCORDER_QUALITY_LOW);
        ALOGW("Using default video fps %d", mFrameRate);
    }

    int minFrameRate = mEncoderProfiles->getVideoEncoderParamByName(
                        "enc.vid.fps.min", mVideoEncoder);
    int maxFrameRate = mEncoderProfiles->getVideoEncoderParamByName(
                        "enc.vid.fps.max", mVideoEncoder);
    if (mFrameRate < minFrameRate && minFrameRate != -1) {
        ALOGW("Intended video encoding frame rate (%d fps) is too small"
             " and will be set to (%d fps)", mFrameRate, minFrameRate);
        mFrameRate = minFrameRate;
    } else if (mFrameRate > maxFrameRate && maxFrameRate != -1) {
        ALOGW("Intended video encoding frame rate (%d fps) is too large"
             " and will be set to (%d fps)", mFrameRate, maxFrameRate);
        mFrameRate = maxFrameRate;
    }
}

void StagefrightRecorder::clipVideoBitRate() {
    ALOGV("clipVideoBitRate: encoder %d", mVideoEncoder);
    int minBitRate = mEncoderProfiles->getVideoEncoderParamByName(
                        "enc.vid.bps.min", mVideoEncoder);
    int maxBitRate = mEncoderProfiles->getVideoEncoderParamByName(
                        "enc.vid.bps.max", mVideoEncoder);
    if (mVideoBitRate < minBitRate && minBitRate != -1) {
        ALOGW("Intended video encoding bit rate (%d bps) is too small"
             " and will be set to (%d bps)", mVideoBitRate, minBitRate);
        mVideoBitRate = minBitRate;
    } else if (mVideoBitRate > maxBitRate && maxBitRate != -1) {
        ALOGW("Intended video encoding bit rate (%d bps) is too large"
             " and will be set to (%d bps)", mVideoBitRate, maxBitRate);
        mVideoBitRate = maxBitRate;
    }
}

void StagefrightRecorder::clipVideoFrameWidth() {
    ALOGV("clipVideoFrameWidth: encoder %d", mVideoEncoder);
    int minFrameWidth = mEncoderProfiles->getVideoEncoderParamByName(
                        "enc.vid.width.min", mVideoEncoder);
    int maxFrameWidth = mEncoderProfiles->getVideoEncoderParamByName(
                        "enc.vid.width.max", mVideoEncoder);
    if (mVideoWidth < minFrameWidth && minFrameWidth != -1) {
        ALOGW("Intended video encoding frame width (%d) is too small"
             " and will be set to (%d)", mVideoWidth, minFrameWidth);
        mVideoWidth = minFrameWidth;
    } else if (mVideoWidth > maxFrameWidth && maxFrameWidth != -1) {
        ALOGW("Intended video encoding frame width (%d) is too large"
             " and will be set to (%d)", mVideoWidth, maxFrameWidth);
        mVideoWidth = maxFrameWidth;
    }
}

status_t StagefrightRecorder::checkVideoEncoderCapabilities() {
    if (!mCaptureFpsEnable) {
        // Dont clip for time lapse capture as encoder will have enough
        // time to encode because of slow capture rate of time lapse.
        clipVideoBitRate();
        clipVideoFrameRate();
        clipVideoFrameWidth();
        clipVideoFrameHeight();
        setDefaultProfileIfNecessary();
    }
    return OK;
}

// Set to use AVC baseline profile if the encoding parameters matches
// CAMCORDER_QUALITY_LOW profile; this is for the sake of MMS service.
void StagefrightRecorder::setDefaultProfileIfNecessary() {
    ALOGV("setDefaultProfileIfNecessary");

    camcorder_quality quality = CAMCORDER_QUALITY_LOW;

    int64_t durationUs   = mEncoderProfiles->getCamcorderProfileParamByName(
                                "duration", mCameraId, quality) * 1000000LL;

    int fileFormat       = mEncoderProfiles->getCamcorderProfileParamByName(
                                "file.format", mCameraId, quality);

    int videoCodec       = mEncoderProfiles->getCamcorderProfileParamByName(
                                "vid.codec", mCameraId, quality);

    int videoBitRate     = mEncoderProfiles->getCamcorderProfileParamByName(
                                "vid.bps", mCameraId, quality);

    int videoFrameRate   = mEncoderProfiles->getCamcorderProfileParamByName(
                                "vid.fps", mCameraId, quality);

    int videoFrameWidth  = mEncoderProfiles->getCamcorderProfileParamByName(
                                "vid.width", mCameraId, quality);

    int videoFrameHeight = mEncoderProfiles->getCamcorderProfileParamByName(
                                "vid.height", mCameraId, quality);

    int audioCodec       = mEncoderProfiles->getCamcorderProfileParamByName(
                                "aud.codec", mCameraId, quality);

    int audioBitRate     = mEncoderProfiles->getCamcorderProfileParamByName(
                                "aud.bps", mCameraId, quality);

    int audioSampleRate  = mEncoderProfiles->getCamcorderProfileParamByName(
                                "aud.hz", mCameraId, quality);

    int audioChannels    = mEncoderProfiles->getCamcorderProfileParamByName(
                                "aud.ch", mCameraId, quality);

    if (durationUs == mMaxFileDurationUs &&
        fileFormat == mOutputFormat &&
        videoCodec == mVideoEncoder &&
        videoBitRate == mVideoBitRate &&
        videoFrameRate == mFrameRate &&
        videoFrameWidth == mVideoWidth &&
        videoFrameHeight == mVideoHeight &&
        audioCodec == mAudioEncoder &&
        audioBitRate == mAudioBitRate &&
        audioSampleRate == mSampleRate &&
        audioChannels == mAudioChannels) {
        if (videoCodec == VIDEO_ENCODER_H264) {
            ALOGI("Force to use AVC baseline profile");
            setParamVideoEncoderProfile(OMX_VIDEO_AVCProfileBaseline);
            // set 0 for invalid levels - this will be rejected by the
            // codec if it cannot handle it during configure
            setParamVideoEncoderLevel(ACodec::getAVCLevelFor(
                    videoFrameWidth, videoFrameHeight, videoFrameRate, videoBitRate));
        }
    }
}

void StagefrightRecorder::setDefaultVideoEncoderIfNecessary() {
    if (mVideoEncoder == VIDEO_ENCODER_DEFAULT) {
        if (mOutputFormat == OUTPUT_FORMAT_WEBM) {
            // default to VP8 for WEBM recording
            mVideoEncoder = VIDEO_ENCODER_VP8;
        } else {
            // pick the default encoder for CAMCORDER_QUALITY_LOW
            int videoCodec = mEncoderProfiles->getCamcorderProfileParamByName(
                    "vid.codec", mCameraId, CAMCORDER_QUALITY_LOW);

            if (videoCodec > VIDEO_ENCODER_DEFAULT &&
                videoCodec < VIDEO_ENCODER_LIST_END) {
                mVideoEncoder = (video_encoder)videoCodec;
            } else {
                // default to H.264 if camcorder profile not available
                mVideoEncoder = VIDEO_ENCODER_H264;
            }
        }
    }
}

status_t StagefrightRecorder::checkAudioEncoderCapabilities() {
    clipAudioBitRate();
    clipAudioSampleRate();
    clipNumberOfAudioChannels();
    return OK;
}

void StagefrightRecorder::clipAudioBitRate() {
    ALOGV("clipAudioBitRate: encoder %d", mAudioEncoder);

    int minAudioBitRate =
            mEncoderProfiles->getAudioEncoderParamByName(
                "enc.aud.bps.min", mAudioEncoder);
    if (minAudioBitRate != -1 && mAudioBitRate < minAudioBitRate) {
        ALOGW("Intended audio encoding bit rate (%d) is too small"
            " and will be set to (%d)", mAudioBitRate, minAudioBitRate);
        mAudioBitRate = minAudioBitRate;
    }

    int maxAudioBitRate =
            mEncoderProfiles->getAudioEncoderParamByName(
                "enc.aud.bps.max", mAudioEncoder);
    if (maxAudioBitRate != -1 && mAudioBitRate > maxAudioBitRate) {
        ALOGW("Intended audio encoding bit rate (%d) is too large"
            " and will be set to (%d)", mAudioBitRate, maxAudioBitRate);
        mAudioBitRate = maxAudioBitRate;
    }
}

void StagefrightRecorder::clipAudioSampleRate() {
    ALOGV("clipAudioSampleRate: encoder %d", mAudioEncoder);

    int minSampleRate =
            mEncoderProfiles->getAudioEncoderParamByName(
                "enc.aud.hz.min", mAudioEncoder);
    if (minSampleRate != -1 && mSampleRate < minSampleRate) {
        ALOGW("Intended audio sample rate (%d) is too small"
            " and will be set to (%d)", mSampleRate, minSampleRate);
        mSampleRate = minSampleRate;
    }

    int maxSampleRate =
            mEncoderProfiles->getAudioEncoderParamByName(
                "enc.aud.hz.max", mAudioEncoder);
    if (maxSampleRate != -1 && mSampleRate > maxSampleRate) {
        ALOGW("Intended audio sample rate (%d) is too large"
            " and will be set to (%d)", mSampleRate, maxSampleRate);
        mSampleRate = maxSampleRate;
    }
}

void StagefrightRecorder::clipNumberOfAudioChannels() {
    ALOGV("clipNumberOfAudioChannels: encoder %d", mAudioEncoder);

    int minChannels =
            mEncoderProfiles->getAudioEncoderParamByName(
                "enc.aud.ch.min", mAudioEncoder);
    if (minChannels != -1 && mAudioChannels < minChannels) {
        ALOGW("Intended number of audio channels (%d) is too small"
            " and will be set to (%d)", mAudioChannels, minChannels);
        mAudioChannels = minChannels;
    }

    int maxChannels =
            mEncoderProfiles->getAudioEncoderParamByName(
                "enc.aud.ch.max", mAudioEncoder);
    if (maxChannels != -1 && mAudioChannels > maxChannels) {
        ALOGW("Intended number of audio channels (%d) is too large"
            " and will be set to (%d)", mAudioChannels, maxChannels);
        mAudioChannels = maxChannels;
    }
}

void StagefrightRecorder::clipVideoFrameHeight() {
    ALOGV("clipVideoFrameHeight: encoder %d", mVideoEncoder);
    int minFrameHeight = mEncoderProfiles->getVideoEncoderParamByName(
                        "enc.vid.height.min", mVideoEncoder);
    int maxFrameHeight = mEncoderProfiles->getVideoEncoderParamByName(
                        "enc.vid.height.max", mVideoEncoder);
    if (minFrameHeight != -1 && mVideoHeight < minFrameHeight) {
        ALOGW("Intended video encoding frame height (%d) is too small"
             " and will be set to (%d)", mVideoHeight, minFrameHeight);
        mVideoHeight = minFrameHeight;
    } else if (maxFrameHeight != -1 && mVideoHeight > maxFrameHeight) {
        ALOGW("Intended video encoding frame height (%d) is too large"
             " and will be set to (%d)", mVideoHeight, maxFrameHeight);
        mVideoHeight = maxFrameHeight;
    }
}

// Set up the appropriate MediaSource depending on the chosen option
status_t StagefrightRecorder::setupMediaSource(
                      sp<MediaSource> *mediaSource) {
    if (mVideoSource == VIDEO_SOURCE_DEFAULT
            || mVideoSource == VIDEO_SOURCE_CAMERA) {
        sp<CameraSource> cameraSource;
        status_t err = setupCameraSource(&cameraSource);
        if (err != OK) {
            return err;
        }
        *mediaSource = cameraSource;
    } else if (mVideoSource == VIDEO_SOURCE_SURFACE) {
        *mediaSource = NULL;
    } else {
        return INVALID_OPERATION;
    }
    return OK;
}

status_t StagefrightRecorder::setupCameraSource(
        sp<CameraSource> *cameraSource) {
    status_t err = OK;
    if ((err = checkVideoEncoderCapabilities()) != OK) {
        return err;
    }
    Size videoSize;
    videoSize.width = mVideoWidth;
    videoSize.height = mVideoHeight;
    if (mCaptureFpsEnable) {
        if (mTimeBetweenCaptureUs < 0) {
            ALOGE("Invalid mTimeBetweenTimeLapseFrameCaptureUs value: %lld",
                    (long long)mTimeBetweenCaptureUs);
            return BAD_VALUE;
        }

        mCameraSourceTimeLapse = CameraSourceTimeLapse::CreateFromCamera(
                mCamera, mCameraProxy, mCameraId, mClientName, mClientUid, mClientPid,
                videoSize, mFrameRate, mPreviewSurface,
                mTimeBetweenCaptureUs);
        *cameraSource = mCameraSourceTimeLapse;
    } else {
        *cameraSource = CameraSource::CreateFromCamera(
                mCamera, mCameraProxy, mCameraId, mClientName, mClientUid, mClientPid,
                videoSize, mFrameRate,
                mPreviewSurface);
    }
    mCamera.clear();
    mCameraProxy.clear();
    if (*cameraSource == NULL) {
        return UNKNOWN_ERROR;
    }

    if ((*cameraSource)->initCheck() != OK) {
        (*cameraSource).clear();
        *cameraSource = NULL;
        return NO_INIT;
    }

    // When frame rate is not set, the actual frame rate will be set to
    // the current frame rate being used.
    if (mFrameRate == -1) {
        int32_t frameRate = 0;
        CHECK ((*cameraSource)->getFormat()->findInt32(
                    kKeyFrameRate, &frameRate));
        ALOGI("Frame rate is not explicitly set. Use the current frame "
             "rate (%d fps)", frameRate);
        mFrameRate = frameRate;
    }

    CHECK(mFrameRate != -1);

    mMetaDataStoredInVideoBuffers =
        (*cameraSource)->metaDataStoredInVideoBuffers();

    return OK;
}

status_t StagefrightRecorder::setupVideoEncoder(
<<<<<<< HEAD
        sp<MediaSource> cameraSource,
        sp<MediaCodecSource> *source) {
=======
        const sp<MediaSource> &cameraSource,
        sp<MediaSource> *source) {
>>>>>>> 6ae8c7bc
    source->clear();

    sp<AMessage> format = new AMessage();

    switch (mVideoEncoder) {
        case VIDEO_ENCODER_H263:
            format->setString("mime", MEDIA_MIMETYPE_VIDEO_H263);
            break;

        case VIDEO_ENCODER_MPEG_4_SP:
            format->setString("mime", MEDIA_MIMETYPE_VIDEO_MPEG4);
            break;

        case VIDEO_ENCODER_H264:
            format->setString("mime", MEDIA_MIMETYPE_VIDEO_AVC);
            break;

        case VIDEO_ENCODER_VP8:
            format->setString("mime", MEDIA_MIMETYPE_VIDEO_VP8);
            break;

        case VIDEO_ENCODER_HEVC:
            format->setString("mime", MEDIA_MIMETYPE_VIDEO_HEVC);
            break;

        default:
            CHECK(!"Should not be here, unsupported video encoding.");
            break;
    }

    if (cameraSource != NULL) {
        sp<MetaData> meta = cameraSource->getFormat();

        int32_t width, height, stride, sliceHeight, colorFormat;
        CHECK(meta->findInt32(kKeyWidth, &width));
        CHECK(meta->findInt32(kKeyHeight, &height));
        CHECK(meta->findInt32(kKeyStride, &stride));
        CHECK(meta->findInt32(kKeySliceHeight, &sliceHeight));
        CHECK(meta->findInt32(kKeyColorFormat, &colorFormat));

        format->setInt32("width", width);
        format->setInt32("height", height);
        format->setInt32("stride", stride);
        format->setInt32("slice-height", sliceHeight);
        format->setInt32("color-format", colorFormat);
    } else {
        format->setInt32("width", mVideoWidth);
        format->setInt32("height", mVideoHeight);
        format->setInt32("stride", mVideoWidth);
        format->setInt32("slice-height", mVideoHeight);
        format->setInt32("color-format", OMX_COLOR_FormatAndroidOpaque);

        // set up time lapse/slow motion for surface source
        if (mCaptureFpsEnable) {
            if (mTimeBetweenCaptureUs <= 0) {
                ALOGE("Invalid mTimeBetweenCaptureUs value: %lld",
                        (long long)mTimeBetweenCaptureUs);
                return BAD_VALUE;
            }
            format->setInt64("time-lapse", mTimeBetweenCaptureUs);
        }
    }

    format->setInt32("bitrate", mVideoBitRate);
    format->setInt32("frame-rate", mFrameRate);
    format->setInt32("i-frame-interval", mIFramesIntervalSec);

    if (mVideoTimeScale > 0) {
        format->setInt32("time-scale", mVideoTimeScale);
    }
    if (mVideoEncoderProfile != -1) {
        format->setInt32("profile", mVideoEncoderProfile);
    }
    if (mVideoEncoderLevel != -1) {
        format->setInt32("level", mVideoEncoderLevel);
    }

    format->setInt32("priority", 0 /* realtime */);
    if (mCaptureFpsEnable) {
        format->setFloat("operating-rate", mCaptureFps);
    }

    if (mMetaDataStoredInVideoBuffers != kMetadataBufferTypeInvalid) {
        format->setInt32("android._input-metadata-buffer-type", mMetaDataStoredInVideoBuffers);
    }

    uint32_t flags = 0;
    if (cameraSource == NULL) {
        flags |= MediaCodecSource::FLAG_USE_SURFACE_INPUT;
    } else {
        // require dataspace setup even if not using surface input
        format->setInt32("android._using-recorder", 1);
    }

    sp<MediaCodecSource> encoder = MediaCodecSource::Create(
            mLooper, format, cameraSource, mPersistentSurface, flags);
    if (encoder == NULL) {
        ALOGE("Failed to create video encoder");
        // When the encoder fails to be created, we need
        // release the camera source due to the camera's lock
        // and unlock mechanism.
        if (cameraSource != NULL) {
            cameraSource->stop();
        }
        return UNKNOWN_ERROR;
    }

    if (cameraSource == NULL) {
        mGraphicBufferProducer = encoder->getGraphicBufferProducer();
    }

    *source = encoder;

    return OK;
}

status_t StagefrightRecorder::setupAudioEncoder(const sp<MediaWriter>& writer) {
    status_t status = BAD_VALUE;
    if (OK != (status = checkAudioEncoderCapabilities())) {
        return status;
    }

    switch(mAudioEncoder) {
        case AUDIO_ENCODER_AMR_NB:
        case AUDIO_ENCODER_AMR_WB:
        case AUDIO_ENCODER_AAC:
        case AUDIO_ENCODER_HE_AAC:
        case AUDIO_ENCODER_AAC_ELD:
            break;

        default:
            ALOGE("Unsupported audio encoder: %d", mAudioEncoder);
            return UNKNOWN_ERROR;
    }

    sp<MediaCodecSource> audioEncoder = createAudioSource();
    if (audioEncoder == NULL) {
        return UNKNOWN_ERROR;
    }

    writer->addSource(audioEncoder);
    mAudioEncoderSource = audioEncoder;
    return OK;
}

status_t StagefrightRecorder::setupMPEG4orWEBMRecording() {
    mWriter.clear();
    mTotalBitRate = 0;

    status_t err = OK;
    sp<MediaWriter> writer;
    sp<MPEG4Writer> mp4writer;
    if (mOutputFormat == OUTPUT_FORMAT_WEBM) {
        writer = new WebmWriter(mOutputFd);
    } else {
        writer = mp4writer = new MPEG4Writer(mOutputFd);
    }

    if (mVideoSource < VIDEO_SOURCE_LIST_END) {
        setDefaultVideoEncoderIfNecessary();

        sp<MediaSource> mediaSource;
        err = setupMediaSource(&mediaSource);
        if (err != OK) {
            return err;
        }

        sp<MediaCodecSource> encoder;
        err = setupVideoEncoder(mediaSource, &encoder);
        if (err != OK) {
            return err;
        }

        writer->addSource(encoder);
        mVideoEncoderSource = encoder;
        mTotalBitRate += mVideoBitRate;
    }

    if (mOutputFormat != OUTPUT_FORMAT_WEBM) {
        // Audio source is added at the end if it exists.
        // This help make sure that the "recoding" sound is suppressed for
        // camcorder applications in the recorded files.
        // TODO Audio source is currently unsupported for webm output; vorbis encoder needed.
        // disable audio for time lapse recording
        bool disableAudio = mCaptureFpsEnable && mCaptureFps < mFrameRate;
        if (!disableAudio && mAudioSource != AUDIO_SOURCE_CNT) {
            err = setupAudioEncoder(writer);
            if (err != OK) return err;
            mTotalBitRate += mAudioBitRate;
        }

        if (mCaptureFpsEnable) {
            mp4writer->setCaptureRate(mCaptureFps);
        }

        if (mInterleaveDurationUs > 0) {
            mp4writer->setInterleaveDuration(mInterleaveDurationUs);
        }
        if (mLongitudex10000 > -3600000 && mLatitudex10000 > -3600000) {
            mp4writer->setGeoData(mLatitudex10000, mLongitudex10000);
        }
    }
    if (mMaxFileDurationUs != 0) {
        writer->setMaxFileDuration(mMaxFileDurationUs);
    }
    if (mMaxFileSizeBytes != 0) {
        writer->setMaxFileSize(mMaxFileSizeBytes);
    }
    if (mVideoSource == VIDEO_SOURCE_DEFAULT
            || mVideoSource == VIDEO_SOURCE_CAMERA) {
        mStartTimeOffsetMs = mEncoderProfiles->getStartTimeOffsetMs(mCameraId);
    } else if (mVideoSource == VIDEO_SOURCE_SURFACE) {
        // surface source doesn't need large initial delay
        mStartTimeOffsetMs = 200;
    }
    if (mStartTimeOffsetMs > 0) {
        writer->setStartTimeOffsetMs(mStartTimeOffsetMs);
    }

    writer->setListener(mListener);
    mWriter = writer;
    return OK;
}

void StagefrightRecorder::setupMPEG4orWEBMMetaData(sp<MetaData> *meta) {
    int64_t startTimeUs = systemTime() / 1000;
    (*meta)->setInt64(kKeyTime, startTimeUs);
    (*meta)->setInt32(kKeyFileType, mOutputFormat);
    (*meta)->setInt32(kKeyBitRate, mTotalBitRate);
    if (mMovieTimeScale > 0) {
        (*meta)->setInt32(kKeyTimeScale, mMovieTimeScale);
    }
    if (mOutputFormat != OUTPUT_FORMAT_WEBM) {
        (*meta)->setInt32(kKey64BitFileOffset, mUse64BitFileOffset);
        if (mTrackEveryTimeDurationUs > 0) {
            (*meta)->setInt64(kKeyTrackTimeStatus, mTrackEveryTimeDurationUs);
        }
        if (mRotationDegrees != 0) {
            (*meta)->setInt32(kKeyRotation, mRotationDegrees);
        }
    }
}

status_t StagefrightRecorder::pause() {
    ALOGV("pause");
    if (!mStarted) {
        return INVALID_OPERATION;
    }

    // Already paused --- no-op.
    if (mPauseStartTimeUs != 0) {
        return OK;
    }

    if (mAudioEncoderSource != NULL) {
        mAudioEncoderSource->pause();
    }
    if (mVideoEncoderSource != NULL) {
        mVideoEncoderSource->pause();
    }

    mPauseStartTimeUs = systemTime() / 1000;

    return OK;
}

status_t StagefrightRecorder::resume() {
    ALOGV("resume");
    if (!mStarted) {
        return INVALID_OPERATION;
    }

    // Not paused --- no-op.
    if (mPauseStartTimeUs == 0) {
        return OK;
    }

    // 30 ms buffer to avoid timestamp overlap
    mTotalPausedDurationUs += (systemTime() / 1000) - mPauseStartTimeUs - 30000;
    double timeOffset = -mTotalPausedDurationUs;
    if (mCaptureFpsEnable) {
        timeOffset *= mCaptureFps / mFrameRate;
    }
    if (mAudioEncoderSource != NULL) {
        mAudioEncoderSource->setInputBufferTimeOffset((int64_t)timeOffset);
        mAudioEncoderSource->start();
    }
    if (mVideoEncoderSource != NULL) {
        mVideoEncoderSource->setInputBufferTimeOffset((int64_t)timeOffset);
        mVideoEncoderSource->start();
    }
    mPauseStartTimeUs = 0;

    return OK;
}

status_t StagefrightRecorder::stop() {
    ALOGV("stop");
    status_t err = OK;

    if (mCaptureFpsEnable && mCameraSourceTimeLapse != NULL) {
        mCameraSourceTimeLapse->startQuickReadReturns();
        mCameraSourceTimeLapse = NULL;
    }

    if (mWriter != NULL) {
        err = mWriter->stop();
        mWriter.clear();
    }
    mTotalPausedDurationUs = 0;
    mPauseStartTimeUs = 0;

    mGraphicBufferProducer.clear();
    mPersistentSurface.clear();
    mAudioEncoderSource.clear();
    mVideoEncoderSource.clear();

    if (mOutputFd >= 0) {
        ::close(mOutputFd);
        mOutputFd = -1;
    }

    if (mStarted) {
        mStarted = false;

        uint32_t params = 0;
        if (mAudioSource != AUDIO_SOURCE_CNT) {
            params |= IMediaPlayerService::kBatteryDataTrackAudio;
        }
        if (mVideoSource != VIDEO_SOURCE_LIST_END) {
            params |= IMediaPlayerService::kBatteryDataTrackVideo;
        }

        addBatteryData(params);
    }

    return err;
}

status_t StagefrightRecorder::close() {
    ALOGV("close");
    stop();

    return OK;
}

status_t StagefrightRecorder::reset() {
    ALOGV("reset");
    stop();

    // No audio or video source by default
    mAudioSource = AUDIO_SOURCE_CNT;
    mVideoSource = VIDEO_SOURCE_LIST_END;

    // Default parameters
    mOutputFormat  = OUTPUT_FORMAT_THREE_GPP;
    mAudioEncoder  = AUDIO_ENCODER_AMR_NB;
    mVideoEncoder  = VIDEO_ENCODER_DEFAULT;
    mVideoWidth    = 176;
    mVideoHeight   = 144;
    mFrameRate     = -1;
    mVideoBitRate  = 192000;
    mSampleRate    = 8000;
    mAudioChannels = 1;
    mAudioBitRate  = 12200;
    mInterleaveDurationUs = 0;
    mIFramesIntervalSec = 1;
    mAudioSourceNode = 0;
    mUse64BitFileOffset = false;
    mMovieTimeScale  = -1;
    mAudioTimeScale  = -1;
    mVideoTimeScale  = -1;
    mCameraId        = 0;
    mStartTimeOffsetMs = -1;
    mVideoEncoderProfile = -1;
    mVideoEncoderLevel   = -1;
    mMaxFileDurationUs = 0;
    mMaxFileSizeBytes = 0;
    mTrackEveryTimeDurationUs = 0;
    mCaptureFpsEnable = false;
    mCaptureFps = 0.0f;
    mTimeBetweenCaptureUs = -1;
    mCameraSourceTimeLapse = NULL;
    mMetaDataStoredInVideoBuffers = kMetadataBufferTypeInvalid;
    mEncoderProfiles = MediaProfiles::getInstance();
    mRotationDegrees = 0;
    mLatitudex10000 = -3600000;
    mLongitudex10000 = -3600000;
    mTotalBitRate = 0;

    mOutputFd = -1;

    return OK;
}

status_t StagefrightRecorder::getMaxAmplitude(int *max) {
    ALOGV("getMaxAmplitude");

    if (max == NULL) {
        ALOGE("Null pointer argument");
        return BAD_VALUE;
    }

    if (mAudioSourceNode != 0) {
        *max = mAudioSourceNode->getMaxAmplitude();
    } else {
        *max = 0;
    }

    return OK;
}

status_t StagefrightRecorder::dump(
        int fd, const Vector<String16>& args) const {
    ALOGV("dump");
    const size_t SIZE = 256;
    char buffer[SIZE];
    String8 result;
    if (mWriter != 0) {
        mWriter->dump(fd, args);
    } else {
        snprintf(buffer, SIZE, "   No file writer\n");
        result.append(buffer);
    }
    snprintf(buffer, SIZE, "   Recorder: %p\n", this);
    snprintf(buffer, SIZE, "   Output file (fd %d):\n", mOutputFd);
    result.append(buffer);
    snprintf(buffer, SIZE, "     File format: %d\n", mOutputFormat);
    result.append(buffer);
    snprintf(buffer, SIZE, "     Max file size (bytes): %" PRId64 "\n", mMaxFileSizeBytes);
    result.append(buffer);
    snprintf(buffer, SIZE, "     Max file duration (us): %" PRId64 "\n", mMaxFileDurationUs);
    result.append(buffer);
    snprintf(buffer, SIZE, "     File offset length (bits): %d\n", mUse64BitFileOffset? 64: 32);
    result.append(buffer);
    snprintf(buffer, SIZE, "     Interleave duration (us): %d\n", mInterleaveDurationUs);
    result.append(buffer);
    snprintf(buffer, SIZE, "     Progress notification: %" PRId64 " us\n", mTrackEveryTimeDurationUs);
    result.append(buffer);
    snprintf(buffer, SIZE, "   Audio\n");
    result.append(buffer);
    snprintf(buffer, SIZE, "     Source: %d\n", mAudioSource);
    result.append(buffer);
    snprintf(buffer, SIZE, "     Encoder: %d\n", mAudioEncoder);
    result.append(buffer);
    snprintf(buffer, SIZE, "     Bit rate (bps): %d\n", mAudioBitRate);
    result.append(buffer);
    snprintf(buffer, SIZE, "     Sampling rate (hz): %d\n", mSampleRate);
    result.append(buffer);
    snprintf(buffer, SIZE, "     Number of channels: %d\n", mAudioChannels);
    result.append(buffer);
    snprintf(buffer, SIZE, "     Max amplitude: %d\n", mAudioSourceNode == 0? 0: mAudioSourceNode->getMaxAmplitude());
    result.append(buffer);
    snprintf(buffer, SIZE, "   Video\n");
    result.append(buffer);
    snprintf(buffer, SIZE, "     Source: %d\n", mVideoSource);
    result.append(buffer);
    snprintf(buffer, SIZE, "     Camera Id: %d\n", mCameraId);
    result.append(buffer);
    snprintf(buffer, SIZE, "     Start time offset (ms): %d\n", mStartTimeOffsetMs);
    result.append(buffer);
    snprintf(buffer, SIZE, "     Encoder: %d\n", mVideoEncoder);
    result.append(buffer);
    snprintf(buffer, SIZE, "     Encoder profile: %d\n", mVideoEncoderProfile);
    result.append(buffer);
    snprintf(buffer, SIZE, "     Encoder level: %d\n", mVideoEncoderLevel);
    result.append(buffer);
    snprintf(buffer, SIZE, "     I frames interval (s): %d\n", mIFramesIntervalSec);
    result.append(buffer);
    snprintf(buffer, SIZE, "     Frame size (pixels): %dx%d\n", mVideoWidth, mVideoHeight);
    result.append(buffer);
    snprintf(buffer, SIZE, "     Frame rate (fps): %d\n", mFrameRate);
    result.append(buffer);
    snprintf(buffer, SIZE, "     Bit rate (bps): %d\n", mVideoBitRate);
    result.append(buffer);
    ::write(fd, result.string(), result.size());
    return OK;
}
}  // namespace android<|MERGE_RESOLUTION|>--- conflicted
+++ resolved
@@ -1483,13 +1483,8 @@
 }
 
 status_t StagefrightRecorder::setupVideoEncoder(
-<<<<<<< HEAD
-        sp<MediaSource> cameraSource,
+        const sp<MediaSource> &cameraSource,
         sp<MediaCodecSource> *source) {
-=======
-        const sp<MediaSource> &cameraSource,
-        sp<MediaSource> *source) {
->>>>>>> 6ae8c7bc
     source->clear();
 
     sp<AMessage> format = new AMessage();
