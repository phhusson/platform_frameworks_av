--- conflicted
+++ resolved
@@ -1410,11 +1410,8 @@
         case SET_PREFERRED_DEVICE_FOR_PRODUCT_STRATEGY:
         case REMOVE_PREFERRED_DEVICE_FOR_PRODUCT_STRATEGY:
         case GET_PREFERRED_DEVICE_FOR_PRODUCT_STRATEGY:
-<<<<<<< HEAD
-        case SET_ALLOWED_CAPTURE_POLICY: {
-=======
+        case SET_ALLOWED_CAPTURE_POLICY:
         case AUDIO_MODULES_UPDATED: {
->>>>>>> a0c27243
             if (!isServiceUid(IPCThreadState::self()->getCallingUid())) {
                 ALOGW("%s: transaction %d received from PID %d unauthorized UID %d",
                       __func__, code, IPCThreadState::self()->getCallingPid(),
