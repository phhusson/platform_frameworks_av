/*
 * Copyright (C) 2012 The Android Open Source Project
 *
 * Licensed under the Apache License, Version 2.0 (the "License");
 * you may not use this file except in compliance with the License.
 * You may obtain a copy of the License at
 *
 *      http://www.apache.org/licenses/LICENSE-2.0
 *
 * Unless required by applicable law or agreed to in writing, software
 * distributed under the License is distributed on an "AS IS" BASIS,
 * WITHOUT WARRANTIES OR CONDITIONS OF ANY KIND, either express or implied.
 * See the License for the specific language governing permissions and
 * limitations under the License.
 */

#ifndef ANDROID_SERVERS_CAMERA_CAMERA2_CAPTURESEQUENCER_H
#define ANDROID_SERVERS_CAMERA_CAMERA2_CAPTURESEQUENCER_H

#include <binder/MemoryBase.h>
#include <utils/Thread.h>
#include <utils/String16.h>
#include <utils/Vector.h>
#include <utils/Mutex.h>
#include <utils/Condition.h>
#include "camera/CameraMetadata.h"
#include "camera/CaptureResult.h"
#include "Parameters.h"
#include "FrameProcessor.h"

namespace android {

class Camera2Client;

namespace camera2 {

class ZslProcessor;

/**
 * Manages the still image capture process for
 * zero-shutter-lag, regular, and video snapshots.
 */
class CaptureSequencer:
            virtual public Thread,
            virtual public FrameProcessor::FilteredListener {
  public:
    explicit CaptureSequencer(wp<Camera2Client> client);
    ~CaptureSequencer();

    // Get reference to the ZslProcessor, which holds the ZSL buffers and frames
<<<<<<< HEAD
    void setZslProcessor(wp<ZslProcessor> processor);
=======
    void setZslProcessor(const wp<ZslProcessorInterface>& processor);
>>>>>>> 70066d92

    // Begin still image capture
    status_t startCapture(int msgType);

    // Wait until current image capture completes; returns immediately if no
    // capture is active. Returns TIMED_OUT if capture does not complete during
    // the specified duration.
    status_t waitUntilIdle(nsecs_t timeout);

    // Notifications about AE state changes
    void notifyAutoExposure(uint8_t newState, int triggerId);

    // Notifications about shutter (capture start)
    void notifyShutter(const CaptureResultExtras& resultExtras,
                       nsecs_t timestamp);

    // Notification from the frame processor
    virtual void onResultAvailable(const CaptureResult &result);

    // Notifications from the JPEG processor
<<<<<<< HEAD
    void onCaptureAvailable(nsecs_t timestamp, sp<MemoryBase> captureBuffer, bool captureError);
=======
    void onCaptureAvailable(nsecs_t timestamp, const sp<MemoryBase>& captureBuffer);
>>>>>>> 70066d92

    void dump(int fd, const Vector<String16>& args);

  private:
    /**
     * Accessed by other threads
     */
    Mutex mInputMutex;

    bool mStartCapture;
    bool mBusy;
    Condition mStartCaptureSignal;

    bool mNewAEState;
    uint8_t mAEState;
    int mAETriggerId;
    Condition mNewNotifySignal;

    bool mNewFrameReceived;
    int32_t mNewFrameId;
    CameraMetadata mNewFrame;
    Condition mNewFrameSignal;

    bool mNewCaptureReceived;
    int32_t mNewCaptureErrorCnt;
    nsecs_t mCaptureTimestamp;
    sp<MemoryBase> mCaptureBuffer;
    Condition mNewCaptureSignal;

    bool mShutterNotified; // Has CaptureSequencer sent shutter to Client
    bool mHalNotifiedShutter; // Has HAL sent shutter to CaptureSequencer
    int32_t mShutterCaptureId; // The captureId which is waiting for shutter notification
    Condition mShutterNotifySignal;

    /**
     * Internal to CaptureSequencer
     */
    static const nsecs_t kWaitDuration = 100000000; // 100 ms
    static const int kMaxTimeoutsForPrecaptureStart = 10; // 1 sec
    static const int kMaxTimeoutsForPrecaptureEnd = 20;  // 2 sec
    static const int kMaxTimeoutsForCaptureEnd    = 40;  // 4 sec
    static const int kMaxRetryCount = 3; // 3 retries in case of buffer drop

    wp<Camera2Client> mClient;
    wp<ZslProcessor> mZslProcessor;

    enum CaptureState {
        IDLE,
        START,
        ZSL_START,
        ZSL_WAITING,
        ZSL_REPROCESSING,
        STANDARD_START,
        STANDARD_PRECAPTURE_WAIT,
        STANDARD_CAPTURE,
        STANDARD_CAPTURE_WAIT,
        DONE,
        ERROR,
        NUM_CAPTURE_STATES
    } mCaptureState;
    static const char* kStateNames[];
    int mStateTransitionCount;
    Mutex mStateMutex; // Guards mCaptureState
    Condition mStateChanged;

    typedef CaptureState (CaptureSequencer::*StateManager)(sp<Camera2Client> &client);
    static const StateManager kStateManagers[];

    CameraMetadata mCaptureRequest;

    int mTriggerId;
    int mTimeoutCount;
    bool mAeInPrecapture;

    int32_t mCaptureId;
    int mMsgType;

    // Main internal methods

    virtual bool threadLoop();

    CaptureState manageIdle(sp<Camera2Client> &client);
    CaptureState manageStart(sp<Camera2Client> &client);

    CaptureState manageZslStart(sp<Camera2Client> &client);
    CaptureState manageZslWaiting(sp<Camera2Client> &client);
    CaptureState manageZslReprocessing(sp<Camera2Client> &client);

    CaptureState manageStandardStart(sp<Camera2Client> &client);
    CaptureState manageStandardPrecaptureWait(sp<Camera2Client> &client);
    CaptureState manageStandardCapture(sp<Camera2Client> &client);
    CaptureState manageStandardCaptureWait(sp<Camera2Client> &client);

    CaptureState manageDone(sp<Camera2Client> &client);

    // Utility methods

    status_t updateCaptureRequest(const Parameters &params,
            sp<Camera2Client> &client);

    // Emit Shutter/Raw callback to java, and maybe play a shutter sound
    static void shutterNotifyLocked(const Parameters &params,
            const sp<Camera2Client>& client, int msgType);
};

}; // namespace camera2
}; // namespace android

#endif<|MERGE_RESOLUTION|>--- conflicted
+++ resolved
@@ -48,11 +48,7 @@
     ~CaptureSequencer();
 
     // Get reference to the ZslProcessor, which holds the ZSL buffers and frames
-<<<<<<< HEAD
-    void setZslProcessor(wp<ZslProcessor> processor);
-=======
-    void setZslProcessor(const wp<ZslProcessorInterface>& processor);
->>>>>>> 70066d92
+    void setZslProcessor(const wp<ZslProcessor>& processor);
 
     // Begin still image capture
     status_t startCapture(int msgType);
@@ -73,11 +69,7 @@
     virtual void onResultAvailable(const CaptureResult &result);
 
     // Notifications from the JPEG processor
-<<<<<<< HEAD
-    void onCaptureAvailable(nsecs_t timestamp, sp<MemoryBase> captureBuffer, bool captureError);
-=======
-    void onCaptureAvailable(nsecs_t timestamp, const sp<MemoryBase>& captureBuffer);
->>>>>>> 70066d92
+    void onCaptureAvailable(nsecs_t timestamp, const sp<MemoryBase>& captureBuffer, bool captureError);
 
     void dump(int fd, const Vector<String16>& args);
 
