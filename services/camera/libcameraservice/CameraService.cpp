--- conflicted
+++ resolved
@@ -918,7 +918,8 @@
         /*out*/int& originalClientPid) const {
 
 #if !defined(__BRILLO__)
-    Status allowed = validateClientPermissionsLocked(cameraId, clientName8, clientUid, clientPid);
+    Status allowed = validateClientPermissionsLocked(cameraId, clientName8, clientUid, clientPid,
+            originalClientPid);
     if (!allowed.isOk()) {
         return allowed;
     }
@@ -956,7 +957,8 @@
 }
 
 Status CameraService::validateClientPermissionsLocked(const String8& cameraId,
-        const String8& clientName8, int& clientUid, int& clientPid) const {
+        const String8& clientName8, int& clientUid, int& clientPid,
+        /*out*/int& originalClientPid) const {
     int callingPid = getCallingPid();
     int callingUid = getCallingUid();
 
@@ -995,28 +997,8 @@
                 clientName8.string(), clientUid, clientPid, cameraId.string());
     }
 
-<<<<<<< HEAD
-=======
-    // Only use passed in clientPid to check permission. Use calling PID as the client PID that's
-    // connected to camera service directly.
     originalClientPid = clientPid;
-    clientPid = callingPid;
-
-    if (!mModule) {
-        ALOGE("CameraService::connect X (PID %d) rejected (camera HAL module not loaded)",
-                callingPid);
-        return STATUS_ERROR_FMT(ERROR_DISCONNECTED,
-                "No camera HAL module available to open camera device \"%s\"", cameraId.string());
-    }
-
-    if (getCameraState(cameraId) == nullptr) {
-        ALOGE("CameraService::connect X (PID %d) rejected (invalid camera ID %s)", callingPid,
-                cameraId.string());
-        return STATUS_ERROR_FMT(ERROR_DISCONNECTED,
-                "No camera device with ID \"%s\" available", cameraId.string());
-    }
-
->>>>>>> d384306b
+
     userid_t clientUserId = multiuser_get_user_id(clientUid);
 
     // Only allow clients who are being used by the current foreground device user, unless calling
