--- conflicted
+++ resolved
@@ -2100,16 +2100,7 @@
             }
 
             // mix buffers...
-<<<<<<< HEAD
             mAudioMixer->process(pts);
-            sleepTime = 0;
-            // increase sleep time progressively when application underrun condition clears
-            if (sleepTimeShift > 0) {
-                sleepTimeShift--;
-            }
-            standbyTime = systemTime() + mStandbyTimeInNsecs;
-=======
-            mAudioMixer->process();
             // increase sleep time progressively when application underrun condition clears.
             // Only increase sleep time if the mixer is ready for two consecutive times to avoid
             // that a steady state of alternating ready/not ready conditions keeps the sleep time
@@ -2118,8 +2109,7 @@
                 sleepTimeShift--;
             }
             sleepTime = 0;
-            standbyTime = systemTime() + kStandbyTimeInNsecs;
->>>>>>> 21e4b6ed
+            standbyTime = systemTime() + mStandbyTimeInNsecs;
             //TODO: delay standby when effects have a tail
         } else {
             // If no tracks are ready, sleep once for the duration of an output
