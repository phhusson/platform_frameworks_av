{
  "name": "com.android.media.swcodec",
<<<<<<< HEAD
  "version": 300000000,
  "requireNativeLibs": [
    ":sphal"
  ]
=======
  "version": 300900700
>>>>>>> 3992b180
}<|MERGE_RESOLUTION|>--- conflicted
+++ resolved
@@ -1,11 +1,4 @@
 {
   "name": "com.android.media.swcodec",
-<<<<<<< HEAD
-  "version": 300000000,
-  "requireNativeLibs": [
-    ":sphal"
-  ]
-=======
   "version": 300900700
->>>>>>> 3992b180
 }