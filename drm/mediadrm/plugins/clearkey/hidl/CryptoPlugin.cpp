/*
 * Copyright (C) 2018 The Android Open Source Project
 *
 * Licensed under the Apache License, Version 2.0 (the "License");
 * you may not use this file except in compliance with the License.
 * You may obtain a copy of the License at
 *
 *      http://www.apache.org/licenses/LICENSE-2.0
 *
 * Unless required by applicable law or agreed to in writing, software
 * distributed under the License is distributed on an "AS IS" BASIS,
 * WITHOUT WARRANTIES OR CONDITIONS OF ANY KIND, either express or implied.
 * See the License for the specific language governing permissions and
 * limitations under the License.
 */

//#define LOG_NDEBUG 0
#define LOG_TAG "hidl_ClearKeyCryptoPlugin"
#include <utils/Log.h>

#include "CryptoPlugin.h"
#include "SessionLibrary.h"
#include "TypeConvert.h"

#include <hidlmemory/mapping.h>

namespace android {
namespace hardware {
namespace drm {
namespace V1_2 {
namespace clearkey {

using ::android::hardware::drm::V1_0::BufferType;

Return<void> CryptoPlugin::setSharedBufferBase(
        const hidl_memory& base, uint32_t bufferId) {
    sp<IMemory> hidlMemory = mapMemory(base);
    ALOGE_IF(hidlMemory == nullptr, "mapMemory returns nullptr");

    std::lock_guard<std::mutex> shared_buffer_lock(mSharedBufferLock);

    // allow mapMemory to return nullptr
    mSharedBufferMap[bufferId] = hidlMemory;
    return Void();
}

Return<void> CryptoPlugin::decrypt(
    bool secure,
    const hidl_array<uint8_t, 16>& keyId,
    const hidl_array<uint8_t, 16>& iv,
    Mode mode,
    const Pattern& pattern,
    const hidl_vec<SubSample>& subSamples,
    const SharedBuffer& source,
    uint64_t offset,
    const DestinationBuffer& destination,
    decrypt_cb _hidl_cb) {

  Status status = Status::ERROR_DRM_UNKNOWN;
  hidl_string detailedError;
  uint32_t bytesWritten = 0;

  Return<void> hResult = decrypt_1_2(
      secure, keyId, iv, mode, pattern, subSamples, source, offset, destination,
      [&](Status_V1_2 hStatus, uint32_t hBytesWritten, hidl_string hDetailedError) {
        status = toStatus_1_0(hStatus);
        bytesWritten = hBytesWritten;
        detailedError = hDetailedError;
      }
    );

  status = hResult.isOk() ? status : Status::ERROR_DRM_CANNOT_HANDLE;
  _hidl_cb(status, bytesWritten, detailedError);
  return Void();
}

// Returns negative values for error code and positive values for the size of
// decrypted data.  In theory, the output size can be larger than the input
// size, but in practice this will never happen for AES-CTR.
Return<void> CryptoPlugin::decrypt_1_2(
        bool secure,
        const hidl_array<uint8_t, KEY_ID_SIZE>& keyId,
        const hidl_array<uint8_t, KEY_IV_SIZE>& iv,
        Mode mode,
        const Pattern& pattern,
        const hidl_vec<SubSample>& subSamples,
        const SharedBuffer& source,
        uint64_t offset,
        const DestinationBuffer& destination,
        decrypt_1_2_cb _hidl_cb) {
    UNUSED(pattern);

    if (secure) {
        _hidl_cb(Status_V1_2::ERROR_DRM_CANNOT_HANDLE, 0,
            "Secure decryption is not supported with ClearKey.");
        return Void();
    }

    std::unique_lock<std::mutex> shared_buffer_lock(mSharedBufferLock);
    if (mSharedBufferMap.find(source.bufferId) == mSharedBufferMap.end()) {
      _hidl_cb(Status_V1_2::ERROR_DRM_CANNOT_HANDLE, 0,
               "source decrypt buffer base not set");
      return Void();
    }

    if (destination.type == BufferType::SHARED_MEMORY) {
      const SharedBuffer& dest = destination.nonsecureMemory;
      if (mSharedBufferMap.find(dest.bufferId) == mSharedBufferMap.end()) {
        _hidl_cb(Status_V1_2::ERROR_DRM_CANNOT_HANDLE, 0,
                 "destination decrypt buffer base not set");
        return Void();
      }
    } else {
        _hidl_cb(Status_V1_2::ERROR_DRM_CANNOT_HANDLE, 0,
                 "destination type not supported");
        return Void();
    }

    sp<IMemory> sourceBase = mSharedBufferMap[source.bufferId];
    if (sourceBase == nullptr) {
        _hidl_cb(Status_V1_2::ERROR_DRM_CANNOT_HANDLE, 0, "source is a nullptr");
        return Void();
    }

    size_t totalSize = 0;
    if (__builtin_add_overflow(source.offset, offset, &totalSize) ||
        __builtin_add_overflow(totalSize, source.size, &totalSize) ||
        totalSize > sourceBase->getSize()) {
        android_errorWriteLog(0x534e4554, "176496160");
        _hidl_cb(Status_V1_2::ERROR_DRM_CANNOT_HANDLE, 0, "invalid buffer size");
        return Void();
    }

    uint8_t *base = static_cast<uint8_t *>
            (static_cast<void *>(sourceBase->getPointer()));
    uint8_t* srcPtr = static_cast<uint8_t *>(base + source.offset + offset);
    void* destPtr = NULL;
    // destination.type == BufferType::SHARED_MEMORY
    const SharedBuffer& destBuffer = destination.nonsecureMemory;
    sp<IMemory> destBase = mSharedBufferMap[destBuffer.bufferId];
    if (destBase == nullptr) {
        _hidl_cb(Status_V1_2::ERROR_DRM_CANNOT_HANDLE, 0, "destination is a nullptr");
        return Void();
    }

    base = static_cast<uint8_t *>(static_cast<void *>(destBase->getPointer()));

    totalSize = 0;
    if (__builtin_add_overflow(destBuffer.offset, destBuffer.size, &totalSize) ||
        totalSize > destBase->getSize()) {
        android_errorWriteLog(0x534e4554, "176444622");
        _hidl_cb(Status_V1_2::ERROR_DRM_FRAME_TOO_LARGE, 0, "invalid buffer size");
        return Void();
    }
    destPtr = static_cast<void*>(base + destination.nonsecureMemory.offset);
<<<<<<< HEAD

    // release mSharedBufferLock
    shared_buffer_lock.unlock();
=======
>>>>>>> 0ef6e5e6

    // Calculate the output buffer size and determine if any subsamples are
    // encrypted.
    size_t destSize = 0;
    size_t srcSize = 0;
    bool haveEncryptedSubsamples = false;
    for (size_t i = 0; i < subSamples.size(); i++) {
        const SubSample &subSample = subSamples[i];
        if (__builtin_add_overflow(destSize, subSample.numBytesOfClearData, &destSize) ||
            __builtin_add_overflow(srcSize, subSample.numBytesOfClearData, &srcSize)) {
            _hidl_cb(Status_V1_2::ERROR_DRM_FRAME_TOO_LARGE, 0, "subsample clear size overflow");
            return Void();
        }
        if (__builtin_add_overflow(destSize, subSample.numBytesOfEncryptedData, &destSize) ||
            __builtin_add_overflow(srcSize, subSample.numBytesOfEncryptedData, &srcSize)) {
            _hidl_cb(Status_V1_2::ERROR_DRM_FRAME_TOO_LARGE, 0, "subsample encrypted size overflow");
            return Void();
        }
        if (subSample.numBytesOfEncryptedData > 0) {
        haveEncryptedSubsamples = true;
        }
    }

    if (destSize > destBuffer.size || srcSize > source.size) {
        _hidl_cb(Status_V1_2::ERROR_DRM_FRAME_TOO_LARGE, 0, "subsample sum too large");
        return Void();
    }

    if (mode == Mode::UNENCRYPTED) {
        if (haveEncryptedSubsamples) {
            _hidl_cb(Status_V1_2::ERROR_DRM_CANNOT_HANDLE, 0,
                    "Encrypted subsamples found in allegedly unencrypted data.");
            return Void();
        }

        size_t offset = 0;
        for (size_t i = 0; i < subSamples.size(); ++i) {
            const SubSample& subSample = subSamples[i];
            if (subSample.numBytesOfClearData != 0) {
                memcpy(reinterpret_cast<uint8_t*>(destPtr) + offset,
                       reinterpret_cast<const uint8_t*>(srcPtr) + offset,
                       subSample.numBytesOfClearData);
                offset += subSample.numBytesOfClearData;
            }
        }

        _hidl_cb(Status_V1_2::OK, static_cast<ssize_t>(offset), "");
        return Void();
    } else if (mode == Mode::AES_CTR) {
        size_t bytesDecrypted;
        Status_V1_2 res = mSession->decrypt(keyId.data(), iv.data(), srcPtr,
                static_cast<uint8_t*>(destPtr), toVector(subSamples), &bytesDecrypted);
        if (res == Status_V1_2::OK) {
            _hidl_cb(Status_V1_2::OK, static_cast<ssize_t>(bytesDecrypted), "");
            return Void();
        } else {
            _hidl_cb(res, 0, "Decryption Error");
            return Void();
        }
    } else {
        _hidl_cb(Status_V1_2::ERROR_DRM_CANNOT_HANDLE, 0,
                "Selected encryption mode is not supported by the ClearKey DRM Plugin.");
        return Void();
    }
}

Return<Status> CryptoPlugin::setMediaDrmSession(
        const hidl_vec<uint8_t>& sessionId) {
    if (!sessionId.size()) {
        mSession = nullptr;
    } else {
        mSession = SessionLibrary::get()->findSession(sessionId);
        if (!mSession.get()) {
            return Status::ERROR_DRM_SESSION_NOT_OPENED;
        }
    }
    return Status::OK;
}

} // namespace clearkey
} // namespace V1_2
} // namespace drm
} // namespace hardware
} // namespace android<|MERGE_RESOLUTION|>--- conflicted
+++ resolved
@@ -153,12 +153,9 @@
         return Void();
     }
     destPtr = static_cast<void*>(base + destination.nonsecureMemory.offset);
-<<<<<<< HEAD
 
     // release mSharedBufferLock
     shared_buffer_lock.unlock();
-=======
->>>>>>> 0ef6e5e6
 
     // Calculate the output buffer size and determine if any subsamples are
     // encrypted.
